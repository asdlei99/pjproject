/* $Id$ */
/* 
 * Copyright (C) 2008-2011 Teluu Inc. (http://www.teluu.com)
 * Copyright (C) 2003-2008 Benny Prijono <benny@prijono.org>
 *
 * This program is free software; you can redistribute it and/or modify
 * it under the terms of the GNU General Public License as published by
 * the Free Software Foundation; either version 2 of the License, or
 * (at your option) any later version.
 *
 * This program is distributed in the hope that it will be useful,
 * but WITHOUT ANY WARRANTY; without even the implied warranty of
 * MERCHANTABILITY or FITNESS FOR A PARTICULAR PURPOSE.  See the
 * GNU General Public License for more details.
 *
 * You should have received a copy of the GNU General Public License
 * along with this program; if not, write to the Free Software
 * Foundation, Inc., 59 Temple Place, Suite 330, Boston, MA  02111-1307  USA 
 */
#include "test.h"
#include <pj/errno.h>
#include <pj/log.h>
#include <pj/ctype.h>
#include <pj/compat/socket.h>
#include <pj/string.h>

#if INCLUDE_ERRNO_TEST

#define THIS_FILE   "errno"

#if (defined(PJ_WIN32) && PJ_WIN32 != 0) || \
    (defined(PJ_WIN64) && PJ_WIN64 != 0)
#   include <windows.h>
#endif

#if defined(PJ_HAS_ERRNO_H) && PJ_HAS_ERRNO_H != 0
#   include <errno.h>
#endif

static void trim_newlines(char *s)
{
    while (*s) {
        if (*s == '\r' || *s == '\n')
            *s = ' ';
        ++s;
    }
}

int my_strncasecmp(const char *s1, const char *s2, int max_len)
{
    while (*s1 && *s2 && max_len > 0) {
        if (pj_tolower(*s1) != pj_tolower(*s2))
            return -1;
        ++s1;
        ++s2;
        --max_len;
    }
    return 0;
}

const char *my_stristr(const char *whole, const char *part)
{
    int part_len = (int)strlen(part);
    while (*whole) {
        if (my_strncasecmp(whole, part, part_len) == 0)
            return whole;
        ++whole;
    }
    return NULL;
}

int errno_test(void)
{
    enum { CUT = 6 };
    pj_status_t rc = 0;
    char errbuf[256];

    PJ_LOG(3,(THIS_FILE, "...errno test: check the msg carefully"));

    PJ_UNUSED_ARG(rc);
    
    /* 
     * Windows platform error. 
     */
#   ifdef ERROR_INVALID_DATA
    rc = PJ_STATUS_FROM_OS(ERROR_INVALID_DATA);
    pj_set_os_error(rc);

    /* Whole */
    pj_strerror(rc, errbuf, sizeof(errbuf));
    trim_newlines(errbuf);
    PJ_LOG(3,(THIS_FILE, "...msg for rc=ERROR_INVALID_DATA: '%s'", errbuf));
    if (my_stristr(errbuf, "invalid") == NULL) {
        PJ_LOG(3, (THIS_FILE, 
                   "...error: expecting \"invalid\" string in the msg"));
#ifndef PJ_WIN32_WINCE
        return -20;
#endif
    }

    /* Cut version. */
    pj_strerror(rc, errbuf, CUT);
    PJ_LOG(3,(THIS_FILE, "...msg for rc=ERROR_INVALID_DATA (cut): '%s'", errbuf));
#   endif

    /*
     * Unix errors
     */
<<<<<<< HEAD
#   if defined(EINVAL) && !defined(PJ_SYMBIAN) && !defined(PJ_WIN32)
=======
#   if defined(EINVAL) && !defined(PJ_SYMBIAN) && !defined(PJ_WIN32) \
       && !defined(PJ_WIN64)

>>>>>>> 476cc277
    rc = PJ_STATUS_FROM_OS(EINVAL);
    pj_set_os_error(rc);

    /* Whole */
    pj_strerror(rc, errbuf, sizeof(errbuf));
    trim_newlines(errbuf);
    PJ_LOG(3,(THIS_FILE, "...msg for rc=EINVAL: '%s'", errbuf));
    if (my_stristr(errbuf, "invalid") == NULL) {
        PJ_LOG(3, (THIS_FILE, 
                   "...error: expecting \"invalid\" string in the msg"));
        return -30;
    }

    /* Cut */
    pj_strerror(rc, errbuf, CUT);
    PJ_LOG(3,(THIS_FILE, "...msg for rc=EINVAL (cut): '%s'", errbuf));
#   endif

    /* 
     * Windows WSA errors
     */
#   ifdef WSAEINVAL
    rc = PJ_STATUS_FROM_OS(WSAEINVAL);
    pj_set_os_error(rc);

    /* Whole */
    pj_strerror(rc, errbuf, sizeof(errbuf));
    trim_newlines(errbuf);
    PJ_LOG(3,(THIS_FILE, "...msg for rc=WSAEINVAL: '%s'", errbuf));
    if (my_stristr(errbuf, "invalid") == NULL) {
        PJ_LOG(3, (THIS_FILE, 
                   "...error: expecting \"invalid\" string in the msg"));
        return -40;
    }

    /* Cut */
    pj_strerror(rc, errbuf, CUT);
    PJ_LOG(3,(THIS_FILE, "...msg for rc=WSAEINVAL (cut): '%s'", errbuf));
#   endif

    pj_strerror(PJ_EBUG, errbuf, sizeof(errbuf));
    PJ_LOG(3,(THIS_FILE, "...msg for rc=PJ_EBUG: '%s'", errbuf));
    if (my_stristr(errbuf, "BUG") == NULL) {
        PJ_LOG(3, (THIS_FILE, 
                   "...error: expecting \"BUG\" string in the msg"));
        return -20;
    }

    pj_strerror(PJ_EBUG, errbuf, CUT);
    PJ_LOG(3,(THIS_FILE, "...msg for rc=PJ_EBUG, cut at %d chars: '%s'", 
              CUT, errbuf));

    /* Perror */
    pj_perror(3, THIS_FILE, PJ_SUCCESS, "...testing %s", "pj_perror");
    PJ_PERROR(3,(THIS_FILE, PJ_SUCCESS, "...testing %s", "PJ_PERROR"));

    return 0;
}


#endif	/* INCLUDE_ERRNO_TEST */

<|MERGE_RESOLUTION|>--- conflicted
+++ resolved
@@ -106,13 +106,9 @@
     /*
      * Unix errors
      */
-<<<<<<< HEAD
-#   if defined(EINVAL) && !defined(PJ_SYMBIAN) && !defined(PJ_WIN32)
-=======
 #   if defined(EINVAL) && !defined(PJ_SYMBIAN) && !defined(PJ_WIN32) \
        && !defined(PJ_WIN64)
 
->>>>>>> 476cc277
     rc = PJ_STATUS_FROM_OS(EINVAL);
     pj_set_os_error(rc);
 
