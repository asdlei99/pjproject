--- conflicted
+++ resolved
@@ -3342,9 +3342,9 @@
      */
     PJSUA_CALL_UPDATE_CONTACT = 2
 
-<<<<<<< HEAD
 } pjsua_call_flag;
-=======
+
+
 /**
  * Media stream info.
  */
@@ -3378,7 +3378,6 @@
 
 } pjsua_stream_stat;
 
->>>>>>> 96f8dca1
 
 /**
  * Get maximum number of calls configured in pjsua.
