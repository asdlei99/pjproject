--- conflicted
+++ resolved
@@ -62,20 +62,12 @@
 # Main entry
 #
 #
-<<<<<<< HEAD
-TARGETS := $(BINDIR)/$(PJSUA_EXE) $(BINDIR)/$(PJSYSTEST_EXE) samples
-=======
-
 #  x   x  x  x  x  x  x   x  x  x  x  x  x   x  x  x  x  x  x   x  x  x  x  x
 #
 #                FIX THIS
 #
 #  x   x  x  x  x  x  x   x  x  x  x  x  x   x  x  x  x  x  x   x  x  x  x  x
-#TARGETS := swig pjsua pjsystest samples
-TARGETS := swig pjsua pjsystest samples
-
-.PHONY: $(TARGETS)
->>>>>>> 653c0d27
+TARGETS := $(BINDIR)/$(PJSUA_EXE) $(BINDIR)/$(PJSYSTEST_EXE) samples
 
 all: $(TARGETS)
 
@@ -110,7 +102,6 @@
 	$(MAKE) -f $(RULES_MAK) APP=PJSUA app=pjsua $@
 	$(MAKE) -f $(RULES_MAK) APP=PJSYSTEST app=pjsystest $@
 	$(MAKE) -f Samples.mak $@
-	$(MAKE) -C ../src/swig $@
 	@if test "$@" = "depend"; then \
 	  echo '$(BINDIR)/$(PJSUA_EXE): $(APP_LIB_FILES)' >> .pjsua-$(TARGET_NAME).depend; \
 	  echo '$(BINDIR)/$(PJSYSTEST_EXE): $(APP_LIB_FILES)' >> .pjsystest-$(TARGET_NAME).depend; \
